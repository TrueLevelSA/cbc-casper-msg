--- conflicted
+++ resolved
@@ -61,25 +61,6 @@
 
 pub type BlockMsg = Message<Block /*Estimate*/, Validator /*Sender*/>;
 
-<<<<<<< HEAD
-// impl Debug for BlockMsg {
-//     fn fmt(&self, f: &mut Formatter) -> ::std::fmt::Result {
-//         // write!(f, "{:?}/n{:?}", self.yes, self.no)
-//     }
-// }
-
-#[derive(Clone, Eq, Debug, PartialEq, Hash)]
-pub struct Tx;
-
-impl Data for Block {
-    type Data = Self;
-    fn is_valid(_data: &Self::Data) -> bool {
-        true // FIXME
-    }
-}
-
-=======
->>>>>>> 4d721d36
 //// this type can be used to create a look up for what msgs are referred by
 //// what validators
 // type ReferredValidators = HashMap<Block, HashSet<Validator>>;
