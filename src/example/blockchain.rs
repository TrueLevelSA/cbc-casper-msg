use std::collections::{BTreeSet, HashMap, HashSet, VecDeque};
use std::convert::From;
use std::iter::{Iterator};

use justification::{Justification, LatestMsgsHonest, LatestMsgs};
use message::{CasperMsg, Message};
use senders_weight::SendersWeight;
use std::sync::Arc;
use traits::{Data, Estimate, Zero, Sender};
use weight_unit::WeightUnit;
type Validator = u32;

/// a genesis block should be a block with estimate Block with prevblock =
/// None and data. data will be the unique identifier of this blockchain
<<<<<<< HEAD
#[derive(Clone, Eq, PartialEq, PartialOrd, Ord, Debug, Hash)]
pub struct ProtoBlock {
    pub prevblock: Option<Block>,
    pub sender: Validator,
    pub txs: BTreeSet<Tx>,
=======
#[derive(Clone, Eq, PartialEq, PartialOrd, Ord, Debug, Hash, serde_derive::Serialize)]
struct ProtoBlock {
    prevblock: Option<Block>,
    sender: Validator,
    // txs: BTreeSet<Tx>,
>>>>>>> cdd6b4ff
}

/// Boxing of a block, will be implemented as a CasperMsg
#[derive(Clone, Eq, PartialEq, PartialOrd, Ord, Hash, Debug)]
pub struct Block(Arc<ProtoBlock>);

impl serde::Serialize for Block {
    fn serialize<T: serde::Serializer>(&self, rhs: T) -> Result<T::Ok, T::Error> {
        use serde::ser::SerializeStruct;
        let mut msg = rhs.serialize_struct("ProtoBlock", 2)?;
        msg.serialize_field("sender", &self.get_sender())?;
        msg.serialize_field("prevblock", &self.get_prevblock())?;
        msg.end()
    }
}

pub type BlockMsg = Message<Block /*Estimate*/, Validator /*Sender*/>;

// impl Debug for BlockMsg {
//     fn fmt(&self, f: &mut Formatter) -> ::std::fmt::Result {
//         // write!(f, "{:?}/n{:?}", self.yes, self.no)
//     }
// }

#[derive(Clone, Eq, Debug, Ord, PartialOrd, PartialEq, Hash)]
pub struct Tx;

impl Data for Block {
    type Data = Self;
    fn is_valid(_data: &Self::Data) -> bool {
        true // FIXME
    }
}

//// this type can be used to create a look up for what msgs are referred by
//// what validators
// type ReferredValidators = HashMap<Block, HashSet<Validator>>;

impl From<ProtoBlock> for Block {
    fn from(protoblock: ProtoBlock) -> Self {
        Block(Arc::new(protoblock))
    }
}

impl<'z> From<&'z BlockMsg> for Block {
    fn from(msg: &BlockMsg) -> Self {
        msg.get_estimate().clone()
    }
}

impl Block {
    pub fn new(
        prevblock: Option<Block>,
        sender: Validator,
    ) -> Self {
        Block::from(ProtoBlock {
            prevblock,
            sender,
        })
    }

    pub fn get_sender(&self) -> Validator {
        self.0.sender
    }

    /// Create a new block from a prevblock message and an incomplete block
    pub fn from_prevblock_msg(
        prevblock_msg: Option<BlockMsg>,
        // a incomplete_block is a block with a None prevblock (ie, Estimate) AND is
        // not a genesis_block
        incomplete_block: Block,
    ) -> Result<Self, &'static str> {
        let prevblock = prevblock_msg.map(|m| Block::from(&m));
        let block = Block::from(ProtoBlock {
            prevblock,
            ..(*incomplete_block.0).clone()
        });

        if Block::is_valid(&block) {
            Ok(block)
        } else {
            Err("Block not valid")
        }
    }

    /// Math definition of blockchain membership
    pub fn is_member(&self, rhs: &Self) -> bool {
        self == rhs
            || rhs
                .get_prevblock()
                .as_ref()
                .map(|prevblock| self.is_member(prevblock))
                .unwrap_or(false)
    }

    pub fn safety_oracles(
        block: Block,
        latest_msgs_honest: &LatestMsgsHonest<BlockMsg>,
        equivocators: &HashSet<<BlockMsg as CasperMsg>::Sender>,
        safety_oracle_threshold: WeightUnit,
        weights: &SendersWeight<Validator>,
    ) -> BTreeSet<BTreeSet<<BlockMsg as CasperMsg>::Sender>> {

        fn latest_in_justification(
            j: &Justification<BlockMsg>,
            equivocators: &HashSet<<BlockMsg as CasperMsg>::Sender>,
        ) -> HashMap<<BlockMsg as CasperMsg>::Sender, BlockMsg> {
            LatestMsgsHonest::from_latest_msgs(
                &LatestMsgs::from(j),
                equivocators,
            ).iter()
                .map(|m| (m.get_sender().clone(), m.clone()))
                .collect()
        }

        let latest_containing_block: HashSet<&BlockMsg> = latest_msgs_honest
            .iter()
            .filter(|&msg| block.is_member(&Block::from(msg)))
            .collect();

        let latest_agreeing_in_sender_view: HashMap<
            <BlockMsg as CasperMsg>::Sender,
            HashMap<<BlockMsg as CasperMsg>::Sender, BlockMsg>,
        > = latest_containing_block
            .iter()
            .map(|m| {
                (
                    m.get_sender().clone(),
                    latest_in_justification(
                        m.get_justification(),
                        equivocators,
                    ).into_iter()
                        .filter(|(_sender, msg)| {
                            block.is_member(&Block::from(msg))
                        })
                        .collect(),
                )
            })
            .collect();

        let neighbours: HashMap<
            &<BlockMsg as CasperMsg>::Sender,
            HashSet<&<BlockMsg as CasperMsg>::Sender>,
        > = latest_agreeing_in_sender_view
            .iter()
            .map(|(sender, seen_agreeing)| {
                (
                    sender,
                    seen_agreeing
                        .keys()
                        .filter(|senderb| {
                            // println!("Some {:?}", senderb);
                            if latest_agreeing_in_sender_view.contains_key(senderb)
                                {latest_agreeing_in_sender_view[senderb].contains_key(&sender.clone())}
                            else {false}
                        })
                        .collect(),
                )
            })
            .collect();
        // println!("neighbours: {:?}", neighbours);
        fn bron_kerbosch(
            r: HashSet<&<BlockMsg as CasperMsg>::Sender>,
            p: HashSet<&<BlockMsg as CasperMsg>::Sender>,
            x: HashSet<&<BlockMsg as CasperMsg>::Sender>,
            mx_clqs: &mut BTreeSet<BTreeSet<<BlockMsg as CasperMsg>::Sender>>,
            neighbours: HashMap<
                &<BlockMsg as CasperMsg>::Sender,
                HashSet<&<BlockMsg as CasperMsg>::Sender>,
            >,
        ) {
            // println!("recursed");
            if p.is_empty() && x.is_empty() {
                let rnew: BTreeSet<
                    <BlockMsg as CasperMsg>::Sender,
                > = r.into_iter().map(|x| x.clone()).collect();
                mx_clqs.insert(rnew);
            } else {
                let piter = p.clone();
                let mut p = p;
                let mut x = x;
                piter.into_iter().for_each(|i| {
                    p.remove(i);
                    let mut rnew = r.clone();
                    rnew.insert(i);
                    let pnew: HashSet<
                        &<BlockMsg as CasperMsg>::Sender,
                    > = p.intersection(&neighbours[i]).cloned().collect();
                    let xnew: HashSet<
                        &<BlockMsg as CasperMsg>::Sender,
                    > = x.intersection(&neighbours[i]).cloned().collect();
                    x.insert(i);
                    bron_kerbosch(rnew, pnew, xnew, mx_clqs, neighbours.clone())
                })
            }
        }

        let p = neighbours.iter().fold(HashSet::new(), |acc, (_sender, x)| {
            acc.union(x).cloned().collect()
        });

        let mut mx_clqs = BTreeSet::new();

        bron_kerbosch(
            HashSet::new(),
            p,
            HashSet::new(),
            &mut mx_clqs,
            neighbours,
        );

        mx_clqs
            .into_iter()
            .filter(|x| {
                x.iter().fold(WeightUnit::ZERO, |acc, sender| {
                    acc + weights.get_weight(sender).unwrap_or(::std::f64::NAN)
                }) > safety_oracle_threshold
            })
            .collect()
    }
    // pub fn safety_oracle(
    //     latest_msgs_honest: &LatestMsgsHonest<BlockMsg>,
    //     validator: &<BlockMsg as CasperMsg>::Sender,
    //     equivocators: &HashSet<<BlockMsg as CasperMsg>::Sender>,
    //     all_honest_senders: &HashSet<<BlockMsg as CasperMsg>::Sender>,
    // ) -> bool {
    //     let (val_msgs, rest): (HashSet<_>, HashSet<_>) = latest_msgs_honest
    //         .iter()
    //         .partition(|&msg| msg.get_sender() == validator);
    //     let val_latests_msg: &BlockMsg = *val_msgs.iter().next().unwrap();
    //     let msg_for_prop = val_latests_msg
    //         .get_msg_for_proposition(all_honest_senders)
    //         .iter()
    //         .next()
    //         .cloned()
    //         .unwrap();
    //     let prop = Block::from(&msg_for_prop);
    //     rest.iter()
    //         .all(|&msg| prop.is_member(&Block::from(msg)))
    // }

    // //TODO: this should possibly go to Estimate trait (not sure)
    // pub fn set_as_final(&mut self) -> () {
    //     let mut proto_block = (**self.0).clone();
    //     proto_block.prevblock = None;
    //     *self.0 = Arc::new(proto_block);
    // }

    pub fn get_prevblock(&self) -> Option<Self> {
        self.0.prevblock.as_ref().cloned()
    }

    /// parses blockchain using the latest honest messages
    /// the return value is a tuple containing a map and a set
    /// the hashmap maps blocks to their respective children
    /// the set contains all the blocks that have the genesis as their
    /// prevblock (aka all the children of the genesis block)
    pub fn parse_blockchains(
        latest_msgs: &LatestMsgsHonest<BlockMsg>,
        _finalized_msg: Option<&BlockMsg>,
    ) -> (HashMap<Block, HashSet<Block>>, HashSet<Block>) {

        // start at the tip of the blockchain
        let mut visited: HashMap<Block, HashSet<Block>> = latest_msgs
            .iter()
            .map(|msg| {
                let parent = Block::from(msg);
                let children = HashSet::new();
                (parent, children)
            })
            .collect();

        let mut queue: VecDeque<Block> = visited.keys().cloned().collect();
        let mut genesis: HashSet<Block> = HashSet::new();

        // while there is still unvisited blocks
        while let Some(child) = queue.pop_front() {
            match child.get_prevblock() {
                // if the prevblock is set, update the visited map
                Some(parent) => {
                    if visited.contains_key(&parent) {
                        // visited parent before, fork found
                        visited.get_mut(&parent).map(|parents_children| {
                            parents_children.insert(child);
                        });
                    } else {
                        // didnt visit parent before, set initial state, and push to queue
                        let mut parents_children = HashSet::new();
                        parents_children.insert(child);
                        visited.insert(parent.clone(), parents_children);
                        queue.push_back(parent);
                    }
                }
                // if not, update the genesis set, as a None prevblock indicates the genesis
                None => {
                    genesis.insert(child);
                }
            };
        }
        (visited, genesis)
    }

    // find heaviest block
    fn pick_heaviest(
        blocks: &HashSet<Block>,
        visited: &HashMap<Block, HashSet<Block>>,
        weights: &SendersWeight<Validator>,
    ) -> Option<(Option<Self>, WeightUnit, HashSet<Self>)> {
        let init = Some((None, WeightUnit::ZERO, HashSet::new()));
        let heaviest_child = blocks.iter().fold(init, |best, block| {
            best.and_then(|best| {
                visited.get(&block).map(|children| (best, children))
            }).map(|((b_block, b_weight, b_children), children)| {
                let mut referred_senders: HashSet<_> =
                    children.iter().map(Self::get_sender).collect();
                // add current block sender such that its weight counts too
                referred_senders.insert(block.get_sender());
                let weight = weights.sum_weight_senders(&referred_senders);
                // TODO: break ties with blockhash
                if weight > b_weight {
                    (Some(block.clone()), weight, children.clone())
                } else {
                    (b_block, b_weight, b_children)
                }
            })
        });
        heaviest_child.and_then(|(b_block, b_weight, b_children)| {
            if b_children.is_empty() {
                // base case
                Some((b_block, b_weight, b_children))
            } else {
                // recurse
                Self::pick_heaviest(&b_children, visited, &weights)
            }
        })
    }

    pub fn ghost(
        latest_msgs: &LatestMsgsHonest<BlockMsg>,
        finalized_msg: Option<&BlockMsg>,
        senders_weights: &SendersWeight<<BlockMsg as CasperMsg>::Sender>,
    ) -> Option<Self> {
        let (visited, genesis) =
            Self::parse_blockchains(latest_msgs, finalized_msg);
        Block::pick_heaviest(&genesis, &visited, senders_weights)
            .and_then(|(opt_block, ..)| opt_block)
    }
}

impl Estimate for Block {
    type M = BlockMsg;

    fn mk_estimate(
        latest_msgs: &LatestMsgsHonest<Self::M>,
        finalized_msg: Option<&Self::M>,
        sender: Option<<<Self as Estimate>::M as CasperMsg>::Sender>,
        senders_weights: &SendersWeight<
            <<Self as Estimate>::M as CasperMsg>::Sender,
        >,
        // in fact i could put the whole mempool inside of this incomplete_block
        // and search for a reasonable set of txs in this function that does not
        // conflict with the past blocks
        incomplete_block: Option<<Self as Data>::Data>,
    ) -> Self {
        match (latest_msgs.len(), incomplete_block) {
            (0, _) => panic!(
                "Needs at least one latest message to be able to pick one"
            ),
            (_, None) => {
                // no block data provided, thus create empty block building on prevblock from ghost
                let prevblock =
                    Block::ghost(latest_msgs, finalized_msg, senders_weights);
                Block::new(prevblock, sender.unwrap_or(0), BTreeSet::new())
            },
            (1, Some(incomplete_block)) => {
                // only msg to built on top, no choice thus no ghost
                let msg = latest_msgs.iter().next().cloned();
                Self::from_prevblock_msg(msg, incomplete_block).unwrap()
            }
            (_, Some(incomplete_block)) => {
                let prevblock =
                    Block::ghost(latest_msgs, finalized_msg, senders_weights);
                let block = Block::from(ProtoBlock {
                    prevblock,
                    ..(*incomplete_block.0).clone()
                });
                block
            }
        }
    }
}

#[cfg(test)]
mod tests {
    use std::iter;
    use std::iter::{FromIterator};

    use super::*;
    use ::justification::{Justification, LatestMsgs, SenderState};

    #[test]
    fn example_usage() {
        let (sender0, sender1, sender2, sender3, sender4) = (0, 1, 2, 3, 4); // miner identities
        let (weight0, weight1, weight2, weight3, weight4) =
            (1.0, 1.0, 2.0, 1.0, 1.1); // and their corresponding sender_state
        let senders_weights = SendersWeight::new(
            [
                (sender0, weight0),
                (sender1, weight1),
                (sender2, weight2),
                (sender3, weight3),
                (sender4, weight4),
            ].iter()
                .cloned()
                .collect(),
        );
        let sender_state = SenderState::new(
            senders_weights.clone(),
            0.0, // state fault weight
            None,  // latest messages
            LatestMsgs::new(),
            1.0,            // subjective fault weight threshold
            HashSet::new(), // equivocators
        );

        // let txs = BTreeSet::new();

        // msg dag
        // (s0, w=1.0)   gen            m5
        // (s1, w=1.0)    |\--m1---\    |
        // (s2, w=2.0)    \---m2--\|  --|
        // (s3, w=1.0)    |    \---m3---|
        // (s4, w=1.1)    \---m4

        // blockchain gen <--m2 <--m3
        // (s0, w=1.0)   gen            b5
        // (s1, w=1.0)    |\--b1
        // (s2, w=2.0)    \---b2
        // (s3, w=1.0)    |     \---b3

        // block dag
        let genesis_block = Block::from(ProtoBlock {
            prevblock: None,
            sender: sender0,
        });
        let latest_msgs = Justification::new();
        let genesis_block_msg =
            BlockMsg::new(sender0, latest_msgs, genesis_block.clone());
        assert_eq!(
            &Block::from(&genesis_block_msg),
            &genesis_block,
            "genesis block with None as prevblock"
        );

        let proto_b1 = Block::new(None, sender1);
        let (m1, _) = BlockMsg::from_msgs(
            proto_b1.get_sender(),
            vec![&genesis_block_msg],
            Some(&genesis_block_msg), // finalized_msg, could be genesis_block_msg
            &sender_state,
            Some(proto_b1), // data
        ).unwrap();

        let proto_b2 = Block::new(None, sender2);
        let (m2, _) = BlockMsg::from_msgs(
            proto_b2.get_sender(),
            vec![&genesis_block_msg],
            None,
            &sender_state,
            Some(proto_b2),
        ).unwrap();

        let proto_b3 = Block::new(None, sender3);
        let (m3, _) = BlockMsg::from_msgs(
            proto_b3.get_sender(),
            vec![&m1, &m2],
            Some(&genesis_block_msg), // finalized_msg, could be genesis_block_msg
            &sender_state,
            Some(proto_b3),
        ).unwrap();

        assert_eq!(
            m3.get_estimate(),
            &Block::new(Some(Block::from(&m2)), sender3),
            "should build on top of m2 as sender2 has more weight"
        );

        let proto_b4 = Block::new(None, sender4);
        let (m4, _) = BlockMsg::from_msgs(
            proto_b4.get_sender(),
            vec![&m1],
            Some(&genesis_block_msg), // finalized_msg, could be genesis_block_msg
            &sender_state,
            Some(proto_b4),
        ).unwrap();

        assert_eq!(
            m4.get_estimate(),
            &Block::new(Some(Block::from(&m1)), sender4),
            "should build on top of m1 as as thats the only msg it saw"
        );

        let proto_b5 = Block::new(None, sender0);
        // println!("\n3 {:?}", m3);
        // println!("\n4 {:?}", m4);
        let (m5, _) = BlockMsg::from_msgs(
            proto_b5.get_sender(),
            vec![&m3, &m2],
            Some(&genesis_block_msg), // finalized_msg, could be genesis_block_msg
            &sender_state,
            Some(proto_b5),
        ).unwrap();
        // println!("\nm5 {:?}", m5);
        // println!("\nm5_estimate {:?}", Block::from(&m5));

        // println!();
        assert_eq!(
            m5.get_estimate(),
            &Block::new(Some(Block::from(&m3)), sender0),
            "should build on top of "
        );

        let block = Block::from(&m3);
        assert_eq!(
            block,
            Block::new(Some(Block::from(&m2)), sender3),
        );
        // assert_eq!(block.get_prevblock(), Some(genesis_block),);
    }

    #[test]
    fn test2() {
        let (senderg, sender0, sender1, sender2, sender3, sender4, sender5) =
            (0, 1, 2, 3, 4, 5, 6); // miner identities
        let (weightg, weight0, weight1, weight2, weight3, weight4, weight5) =
            (1.0, 1.0, 1.0, 1.0, 1.0, 1.1, 1.0); // and their corresponding sender_state

        let senders_weights = SendersWeight::new(
            [
                (senderg, weightg),
                (sender0, weight0),
                (sender1, weight1),
                (sender2, weight2),
                (sender3, weight3),
                (sender4, weight4),
                (sender5, weight5),
            ].iter()
                .cloned()
                .collect(),
        );

        let sender_state = SenderState::new(
            senders_weights.clone(),
            0.0, // state fault weight
            None,  // latest messages
            LatestMsgs::new(),
            1.0,            // subjective fault weight threshold
            HashSet::new(), // equivocators
        );

        // let txs = BTreeSet::new();

        // block dag
        let genesis_block = Block::from(ProtoBlock {
            prevblock: None,
            sender: senderg,
        });
        let latest_msgs = Justification::new();
        let genesis_block_msg =
            BlockMsg::new(senderg, latest_msgs, genesis_block.clone());
        // assert_eq!(
        //     &Block::from(&genesis_block_msg),
        //     &genesis_block,
        //     "genesis block with None as prevblock"
        // );
        let proto_b0 = Block::new(None, sender0);
        let (m0, sender_state) = BlockMsg::from_msgs(
            proto_b0.get_sender(),
            vec![&genesis_block_msg],
            Some(&genesis_block_msg), // finalized_msg, could be genesis_block_msg
            &sender_state,
            Some(proto_b0), // data
        ).unwrap();

        let proto_b1 = Block::new(None, sender1);
        let (m1, sender_state) = BlockMsg::from_msgs(
            proto_b1.get_sender(),
            vec![&m0],
            Some(&genesis_block_msg), // finalized_msg, could be genesis_block_msg
            &sender_state,
            Some(proto_b1),
        ).unwrap();

        let proto_b2 = Block::new(None, sender2);
        let (m2, sender_state) = BlockMsg::from_msgs(
            proto_b2.get_sender(),
            vec![&genesis_block_msg],
            Some(&genesis_block_msg), // finalized_msg, could be genesis_block_msg
            &sender_state,
            Some(proto_b2),
        ).unwrap();

        // assert_eq!(
        //     m2.get_estimate(),
        //     &Block::new(Some(Block::from(&m1)), sender2),
        //     "should build on top of m1 as sender1 has more weight"
        // );

        let proto_b3 = Block::new(None, sender3);
        let (m3, sender_state) = BlockMsg::from_msgs(
            proto_b3.get_sender(),
            vec![&m2],
            Some(&genesis_block_msg), // finalized_msg, could be genesis_block_msg
            &sender_state,
            Some(proto_b3),
        ).unwrap();

        // assert_eq!(
        //     m3.get_estimate(),
        //     &Block::new(Some(Block::from(&m0)), sender3),
        //     "should build on top of m0 as as thats the only msg it saw"
        // );

        let proto_b4 = Block::new(None, sender4);
        // println!("\n3 {:?}", m2);
        // println!("\n4 {:?}", m3);
        let (m4, sender_state) = BlockMsg::from_msgs(
            proto_b4.get_sender(),
            vec![&m2],
            Some(&genesis_block_msg), // finalized_msg, could be genesis_block_msg
            &sender_state,
            Some(proto_b4),
        ).unwrap();
        // assert_eq!(
        //     m4.get_estimate(),
        //     &Block::new(Some(Block::from(&m2)), sender4),
        //     "should build on top of "
        // );

        let proto_b5 = Block::new(None, sender5);

        let (m5, _) = BlockMsg::from_msgs(
            proto_b5.get_sender(),
            vec![&m0, &m1, &m2, &m3, &m4],
            Some(&genesis_block_msg), // finalized_msg, could be genesis_block_msg
            &sender_state,
            Some(proto_b5),
        ).unwrap();

        assert_eq!(
            m5.get_estimate(),
            &Block::new(Some(Block::from(&m4)), sender5),
            "should build on top of "
        );
    }

    #[test]
    fn safety_oracles() {
        let nodes = 3;
        let senders: Vec<u32> = (0..nodes).collect();
        let weights: Vec<f64> =
            iter::repeat(1.0).take(nodes as usize).collect();

        let senders_weights = SendersWeight::new(
            senders
                .iter()
                .cloned()
                .zip(weights.iter().cloned())
                .collect(),
        );

        let sender_state = SenderState::new(
            senders_weights.clone(),
            0.0,  // state fault weight
            None, // latest messages
            LatestMsgs::new(),
            1.0,            // subjective fault weight threshold
            HashSet::new(), // equivocators
        );

        // let txs = BTreeSet::new();

        // block dag
        let proto_b0 = Block::from(ProtoBlock {
            prevblock: None,
            sender: senders[0],
        });
        let latest_msgs = Justification::new();
        let m0 = BlockMsg::new(senders[0], latest_msgs, proto_b0.clone());

        let proto_b1 =
            Block::new(Some(proto_b0.clone()), senders[1]);
        let (m1, sender_state) = BlockMsg::from_msgs(
            proto_b1.get_sender(),
            vec![&m0],
            None,
            &sender_state,
            Some(proto_b1.clone()),
        ).unwrap();

        let proto_b2 =
            Block::new(Some(proto_b1.clone()), senders[0]);
        let (m2, sender_state) = BlockMsg::from_msgs(
            proto_b2.get_sender(),
            vec![&m1],
            None,
            &sender_state,
            Some(proto_b2.clone()),
        ).unwrap();

        // no clique yet, since senders[1] has not seen senders[0] seeing senders[1] having proto_b0 in the chain
        assert_eq!(
            Block::safety_oracles(
                proto_b0.clone(),
                &LatestMsgsHonest::from_latest_msgs(
                    sender_state.get_latest_msgs(),
                    sender_state.get_equivocators()
                ),
                sender_state.get_equivocators(),
                2.0,
                &senders_weights
            ),
            BTreeSet::new()
        );

        let proto_b3 =
            Block::new(Some(proto_b2.clone()), senders[1]);
        let (m3, sender_state) = BlockMsg::from_msgs(
            proto_b3.get_sender(),
            vec![&m2],
            None,
            &sender_state,
            Some(proto_b3.clone()),
        ).unwrap();

        // clique, since both senders have seen each other having proto_b0 in the chain
        assert_eq!(
            Block::safety_oracles(
                proto_b0.clone(),
                &LatestMsgsHonest::from_latest_msgs(
                    sender_state.get_latest_msgs(),
                    sender_state.get_equivocators()
                ),
                sender_state.get_equivocators(),
                1.0,
                &senders_weights
            ),
            BTreeSet::from_iter(vec![BTreeSet::from_iter(vec![
                senders[0], senders[1],
            ])])
        );

        let proto_b4 =
            Block::new(Some(proto_b3.clone()), senders[2]);
        let (m4, sender_state) = BlockMsg::from_msgs(
            proto_b4.get_sender(),
            vec![&m3],
            None,
            &sender_state,
            Some(proto_b4.clone()),
        ).unwrap();

        let proto_b5 =
            Block::new(Some(proto_b4.clone()), senders[1]);
        let (m5, sender_state) = BlockMsg::from_msgs(
            proto_b5.get_sender(),
            vec![&m4],
            None,
            &sender_state,
            Some(proto_b5.clone()),
        ).unwrap();

        // no second clique yet, since senders[2] has not seen senders[1] seeing senders[2] having proto_b0.clone() in the chain
        assert_eq!(
            Block::safety_oracles(
                proto_b0.clone(),
                &LatestMsgsHonest::from_latest_msgs(
                    sender_state.get_latest_msgs(),
                    sender_state.get_equivocators()
                ),
                sender_state.get_equivocators(),
                1.0,
                &senders_weights
            ),
            BTreeSet::from_iter(vec![BTreeSet::from_iter(vec![
                senders[0], senders[1],
            ])])
        );

        let proto_b6 =
            Block::new(Some(proto_b5.clone()), senders[2]);
        let (m6, sender_state) = BlockMsg::from_msgs(
            proto_b6.get_sender(),
            vec![&m5],
            None,
            &sender_state,
            Some(proto_b5.clone()),
        ).unwrap();

        // have two cliques on proto_b0 now
        assert_eq!(
            Block::safety_oracles(
                proto_b0.clone(),
                &LatestMsgsHonest::from_latest_msgs(
                    sender_state.get_latest_msgs(),
                    sender_state.get_equivocators()
                ),
                sender_state.get_equivocators(),
                1.0,
                &senders_weights
            ),
            BTreeSet::from_iter(vec![
                BTreeSet::from_iter(vec![senders[0], senders[1]]),
                BTreeSet::from_iter(vec![senders[1], senders[2]]),
            ])
        );
        // also have two cliques on proto_b1
        assert_eq!(
            Block::safety_oracles(
                proto_b1.clone(),
                &LatestMsgsHonest::from_latest_msgs(
                    sender_state.get_latest_msgs(),
                    sender_state.get_equivocators()
                ),
                sender_state.get_equivocators(),
                1.0,
                &senders_weights
            ),
            BTreeSet::from_iter(vec![
                BTreeSet::from_iter(vec![senders[0], senders[1]]),
                BTreeSet::from_iter(vec![senders[1], senders[2]]),
            ])
        );
        // on proto_b2, only have clique {1, 2}
        assert_eq!(
            Block::safety_oracles(
                proto_b2.clone(),
                &LatestMsgsHonest::from_latest_msgs(
                    sender_state.get_latest_msgs(),
                    sender_state.get_equivocators()
                ),
                sender_state.get_equivocators(),
                1.0,
                &senders_weights
            ),
            BTreeSet::from_iter(vec![BTreeSet::from_iter(vec![
                senders[1], senders[2],
            ])])
        );

        let proto_b7 =
            Block::new(Some(proto_b6.clone()), senders[0]);
        let (m7, sender_state) = BlockMsg::from_msgs(
            proto_b7.get_sender(),
            vec![&m6],
            None,
            &sender_state,
            Some(proto_b6.clone()),
        ).unwrap();

        let proto_b8 =
            Block::new(Some(proto_b7.clone()), senders[2]);
        let (m8, sender_state) = BlockMsg::from_msgs(
            proto_b8.get_sender(),
            vec![&m7],
            None,
            &sender_state,
            Some(proto_b7.clone()),
        ).unwrap();

        let proto_b9 =
            Block::new(Some(proto_b8.clone()), senders[0]);
        let (_, sender_state) = BlockMsg::from_msgs(
            proto_b9.get_sender(),
            vec![&m8],
            None,
            &sender_state,
            Some(proto_b8.clone()),
        ).unwrap();

        // now entire network is clique
        assert_eq!(
            Block::safety_oracles(
                proto_b0.clone(),
                &LatestMsgsHonest::from_latest_msgs(
                    sender_state.get_latest_msgs(),
                    sender_state.get_equivocators()
                ),
                sender_state.get_equivocators(),
                1.0,
                &senders_weights
            ),
            BTreeSet::from_iter(vec![BTreeSet::from_iter(vec![
                senders[0], senders[1], senders[2],
            ])])
        );
        assert_eq!(
            Block::safety_oracles(
                proto_b2.clone(),
                &LatestMsgsHonest::from_latest_msgs(
                    sender_state.get_latest_msgs(),
                    sender_state.get_equivocators()
                ),
                sender_state.get_equivocators(),
                1.0,
                &senders_weights
            ),
            BTreeSet::from_iter(vec![BTreeSet::from_iter(vec![
                senders[0], senders[1], senders[2],
            ])])
        );
    }
}<|MERGE_RESOLUTION|>--- conflicted
+++ resolved
@@ -12,19 +12,11 @@
 
 /// a genesis block should be a block with estimate Block with prevblock =
 /// None and data. data will be the unique identifier of this blockchain
-<<<<<<< HEAD
-#[derive(Clone, Eq, PartialEq, PartialOrd, Ord, Debug, Hash)]
+#[derive(Clone, Eq, PartialEq, PartialOrd, Ord, Debug, Hash, serde_derive::Serialize)]
 pub struct ProtoBlock {
     pub prevblock: Option<Block>,
     pub sender: Validator,
-    pub txs: BTreeSet<Tx>,
-=======
-#[derive(Clone, Eq, PartialEq, PartialOrd, Ord, Debug, Hash, serde_derive::Serialize)]
-struct ProtoBlock {
-    prevblock: Option<Block>,
-    sender: Validator,
-    // txs: BTreeSet<Tx>,
->>>>>>> cdd6b4ff
+    // pub txs: BTreeSet<Tx>,
 }
 
 /// Boxing of a block, will be implemented as a CasperMsg
@@ -397,7 +389,7 @@
                 // no block data provided, thus create empty block building on prevblock from ghost
                 let prevblock =
                     Block::ghost(latest_msgs, finalized_msg, senders_weights);
-                Block::new(prevblock, sender.unwrap_or(0), BTreeSet::new())
+                Block::new(prevblock, sender.unwrap_or(0))
             },
             (1, Some(incomplete_block)) => {
                 // only msg to built on top, no choice thus no ghost
